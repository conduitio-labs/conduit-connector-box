# Conduit Connector for <!-- readmegen:name -->Box<!-- /readmegen:name -->

[Conduit](https://conduit.io) connector for <!-- readmegen:name -->Box<!-- /readmegen:name -->.

<!-- readmegen:description -->
## Source

## Destination

The Box Destination takes a Conduit record and uploads it to the remote box directory.

### Create, Update and Snapshot Operations

The box destination connector uploads the records in 3 different ways. 
* For a file which is <= 4MB the uploads the single record file by simple box upload endpoint. 
* For a file which is >=4B and <= 20MB, it keeps the file records in memory and once the last
  record is appended it uploads it using the simple box upload endpoint.
* For a file which is > 20MB, it uploads the file using chunk upload endpoint. It first creates 
  a new session for chunk upload which gives session id and part size in response. Using this
  session id and part size the records are then uploaded. It prepares the parts by keeping 
  them in memory and upload the parts one by one using chunk upload endpoint.
<!-- /readmegen:description -->

## Source

A source connector pulls data from an external resource and pushes it to
downstream resources via Conduit.

### Configuration

<!-- readmegen:source.parameters.yaml -->
```yaml
version: 2.2
pipelines:
  - id: example
    status: running
    connectors:
      - id: example
        plugin: "box"
        settings:
<<<<<<< HEAD
          # Token is used to authenticate API access.
          # Type: string
          # Required: yes
          token: ""
          # Size of a file chunk in bytes to split large files, maximum is 4MB.
          # Type: int
          # Required: no
          fileChunkSizeBytes: "3145728"
          # ID of the Box directory to read/write files. Default is 0 for root
          # directory.
          # Type: int
          # Required: no
          parentID: "0"
          # This period is used by worker to poll for new data at regular
          # intervals.
          # Type: duration
          # Required: no
          pollingInterval: "5s"
          # Maximum number of retry attempts.
          # Type: int
          # Required: no
          retries: "0"
          # Delay between retry attempts.
          # Type: duration
          # Required: no
          retryDelay: "10s"
=======
          # 
          # Type: string
          # Required: yes
          token: ""
          # 
          # Type: string
          # Required: no
          parentID: "0"
>>>>>>> ee28fb67
          # Maximum delay before an incomplete batch is read from the source.
          # Type: duration
          # Required: no
          sdk.batch.delay: "0"
          # Maximum size of batch before it gets read from the source.
          # Type: int
          # Required: no
          sdk.batch.size: "0"
          # Specifies whether to use a schema context name. If set to false, no
          # schema context name will be used, and schemas will be saved with the
          # subject name specified in the connector (not safe because of name
          # conflicts).
          # Type: bool
          # Required: no
          sdk.schema.context.enabled: "true"
          # Schema context name to be used. Used as a prefix for all schema
          # subject names. If empty, defaults to the connector ID.
          # Type: string
          # Required: no
          sdk.schema.context.name: ""
          # Whether to extract and encode the record key with a schema.
          # Type: bool
          # Required: no
          sdk.schema.extract.key.enabled: "true"
          # The subject of the key schema. If the record metadata contains the
          # field "opencdc.collection" it is prepended to the subject name and
          # separated with a dot.
          # Type: string
          # Required: no
          sdk.schema.extract.key.subject: "key"
          # Whether to extract and encode the record payload with a schema.
          # Type: bool
          # Required: no
          sdk.schema.extract.payload.enabled: "false"
          # The subject of the payload schema. If the record metadata contains
          # the field "opencdc.collection" it is prepended to the subject name
          # and separated with a dot.
          # Type: string
          # Required: no
          sdk.schema.extract.payload.subject: "payload"
          # The type of the payload schema.
          # Type: string
          # Required: no
          sdk.schema.extract.type: "avro"
```
<!-- /readmegen:source.parameters.yaml -->

## Destination

A destination connector pushes data from upstream resources to an external
resource via Conduit.

### Configuration

<!-- readmegen:destination.parameters.yaml -->
```yaml
version: 2.2
pipelines:
  - id: example
    status: running
    connectors:
      - id: example
        plugin: "box"
        settings:
<<<<<<< HEAD
          # Token is used to authenticate API access.
          # Type: string
          # Required: yes
          token: ""
          # ID of the Box directory to read/write files. Default is 0 for root
          # directory.
          # Type: int
=======
          # 
          # Type: string
          # Required: yes
          token: ""
          # 
          # Type: string
>>>>>>> ee28fb67
          # Required: no
          parentID: "0"
          # Maximum delay before an incomplete batch is written to the
          # destination.
          # Type: duration
          # Required: no
          sdk.batch.delay: "0"
          # Maximum size of batch before it gets written to the destination.
          # Type: int
          # Required: no
          sdk.batch.size: "0"
          # Allow bursts of at most X records (0 or less means that bursts are
          # not limited). Only takes effect if a rate limit per second is set.
          # Note that if `sdk.batch.size` is bigger than `sdk.rate.burst`, the
          # effective batch size will be equal to `sdk.rate.burst`.
          # Type: int
          # Required: no
          sdk.rate.burst: "0"
          # Maximum number of records written per second (0 means no rate
          # limit).
          # Type: float
          # Required: no
          sdk.rate.perSecond: "0"
          # The format of the output record. See the Conduit documentation for a
          # full list of supported formats
          # (https://conduit.io/docs/using/connectors/configuration-parameters/output-format).
          # Type: string
          # Required: no
          sdk.record.format: "opencdc/json"
          # Options to configure the chosen output record format. Options are
          # normally key=value pairs separated with comma (e.g.
          # opt1=val2,opt2=val2), except for the `template` record format, where
          # options are a Go template.
          # Type: string
          # Required: no
          sdk.record.format.options: ""
          # Whether to extract and decode the record key with a schema.
          # Type: bool
          # Required: no
          sdk.schema.extract.key.enabled: "true"
          # Whether to extract and decode the record payload with a schema.
          # Type: bool
          # Required: no
          sdk.schema.extract.payload.enabled: "true"
```
<!-- /readmegen:destination.parameters.yaml -->

## Development

- To install the required tools, run `make install-tools`.
- To generate code (mocks, re-generate `connector.yaml`, update the README,
  etc.), run `make generate`.

## How to build?

Run `make build` to build the connector.

## Testing

Run `make test` to run all the unit tests. Run `make test-integration` to run
the integration tests.

The Docker compose file at `test/docker-compose.yml` can be used to run the
required resource locally.

## How to release?

The release is done in two steps:

- Bump the version in [connector.yaml](/connector.yaml). This can be done
  with [bump_version.sh](/scripts/bump_version.sh) script, e.g.
  `scripts/bump_version.sh 2.3.4` (`2.3.4` is the new version and needs to be a
  valid semantic version). This will also automatically create a PR for the
  change.
- Tag the connector, which will kick off a release. This can be done
  with [tag.sh](/scripts/tag.sh).

## Known Issues & Limitations

- Known issue A
- Limitation A

## Planned work

- [ ] Item A
- [ ] Item B<|MERGE_RESOLUTION|>--- conflicted
+++ resolved
@@ -38,7 +38,6 @@
       - id: example
         plugin: "box"
         settings:
-<<<<<<< HEAD
           # Token is used to authenticate API access.
           # Type: string
           # Required: yes
@@ -65,16 +64,6 @@
           # Type: duration
           # Required: no
           retryDelay: "10s"
-=======
-          # 
-          # Type: string
-          # Required: yes
-          token: ""
-          # 
-          # Type: string
-          # Required: no
-          parentID: "0"
->>>>>>> ee28fb67
           # Maximum delay before an incomplete batch is read from the source.
           # Type: duration
           # Required: no
@@ -139,7 +128,6 @@
       - id: example
         plugin: "box"
         settings:
-<<<<<<< HEAD
           # Token is used to authenticate API access.
           # Type: string
           # Required: yes
@@ -147,14 +135,6 @@
           # ID of the Box directory to read/write files. Default is 0 for root
           # directory.
           # Type: int
-=======
-          # 
-          # Type: string
-          # Required: yes
-          token: ""
-          # 
-          # Type: string
->>>>>>> ee28fb67
           # Required: no
           parentID: "0"
           # Maximum delay before an incomplete batch is written to the
