// Copyright © 2025 Meroxa, Inc.
//
// Licensed under the Apache License, Version 2.0 (the "License");
// you may not use this file except in compliance with the License.
// You may obtain a copy of the License at
//
//     http://www.apache.org/licenses/LICENSE-2.0
//
// Unless required by applicable law or agreed to in writing, software
// distributed under the License is distributed on an "AS IS" BASIS,
// WITHOUT WARRANTIES OR CONDITIONS OF ANY KIND, either express or implied.
// See the License for the specific language governing permissions and
// limitations under the License.

package box

import (
	"context"
	"io"
)

type Box interface {
	// Download returns the contents of a file in binary format.
	// This supports an optional Range header to retrieve partial content.
	// Docs: https://developer.box.com/reference/get-files-id-content
	Download(ctx context.Context, fileID string, rangeHeader string) (io.ReadCloser, error)

	// UploadFile uploads a file to box folder.
	// Docs: https://developer.box.com/reference/post-files-content
<<<<<<< HEAD
	Upload(ctx context.Context, filename string, parentID int, content []byte) (*UploadResponse, error)
=======
	Upload(ctx context.Context, filename, parentID, fileID string, content []byte) (*UploadResponse, error)
>>>>>>> 3b6fff99

	// Session starts a multi-chunk upload session for large files.
	// Docs: https://developer.box.com/reference/post-files-upload-sessions
<<<<<<< HEAD
	Session(ctx context.Context, filename string, parentID int, filesize int64) (*SessionResponse, error)
=======
	Session(ctx context.Context, filename, parentID, fileID string, filesize int64) (*SessionResponse, error)
>>>>>>> 3b6fff99

	// UploadChunk uploads a chunk to an existing upload session.
	// Docs: https://developer.box.com/reference/put-files-upload-sessions-id
	UploadChunk(ctx context.Context, chunk []byte, sessionID, digest, contentRange string) (*UploadChunkResponse, error)

	// CommitUpload finishes a multi-chunk upload session and creates the file.
	// Docs: https://developer.box.com/reference/post-files-upload-sessions-id-commit
<<<<<<< HEAD
	CommitUpload(ctx context.Context, sessionID string, parts []Part) (*CommitUploadResponse, error)

	// ListFolderItems returns the items (files/folders) within a Box folder.
	// Docs: https://developer.box.com/reference/get-folders-id-items
	ListFolderItems(ctx context.Context, folderID int, marker string, limit int) ([]Entry, string, bool, error)

	// VerifyFolder checks whether a folder with the given ID exists and is accessible.
	// Docs: https://developer.box.com/reference/get-folders-id
	VerifyFolder(ctx context.Context, id int) (bool, error)

	// GetEvents returns a list of events (such as file updates) starting from a given stream position.
	// Docs: https://developer.box.com/reference/get-events
	GetEvents(ctx context.Context, streamPosition int) ([]Event, int, error)
=======
	CommitUpload(ctx context.Context, sessionID, digest string, parts []Part) (*CommitUploadResponse, error)

	// Delete deletes a file with given fileID.
	// Docs: https://developer.box.com/reference/delete-files-id
	Delete(ctx context.Context, fileID string) error
>>>>>>> 3b6fff99
}<|MERGE_RESOLUTION|>--- conflicted
+++ resolved
@@ -27,19 +27,11 @@
 
 	// UploadFile uploads a file to box folder.
 	// Docs: https://developer.box.com/reference/post-files-content
-<<<<<<< HEAD
-	Upload(ctx context.Context, filename string, parentID int, content []byte) (*UploadResponse, error)
-=======
-	Upload(ctx context.Context, filename, parentID, fileID string, content []byte) (*UploadResponse, error)
->>>>>>> 3b6fff99
+	Upload(ctx context.Context, filename string, parentID int, fileID string, content []byte) (*UploadResponse, error)
 
 	// Session starts a multi-chunk upload session for large files.
 	// Docs: https://developer.box.com/reference/post-files-upload-sessions
-<<<<<<< HEAD
-	Session(ctx context.Context, filename string, parentID int, filesize int64) (*SessionResponse, error)
-=======
-	Session(ctx context.Context, filename, parentID, fileID string, filesize int64) (*SessionResponse, error)
->>>>>>> 3b6fff99
+	Session(ctx context.Context, filename string, parentID int, fileID string, filesize int64) (*SessionResponse, error)
 
 	// UploadChunk uploads a chunk to an existing upload session.
 	// Docs: https://developer.box.com/reference/put-files-upload-sessions-id
@@ -47,8 +39,11 @@
 
 	// CommitUpload finishes a multi-chunk upload session and creates the file.
 	// Docs: https://developer.box.com/reference/post-files-upload-sessions-id-commit
-<<<<<<< HEAD
-	CommitUpload(ctx context.Context, sessionID string, parts []Part) (*CommitUploadResponse, error)
+	CommitUpload(ctx context.Context, sessionID, digest string, parts []Part) (*CommitUploadResponse, error)
+
+	// Delete deletes a file with given fileID.
+	// Docs: https://developer.box.com/reference/delete-files-id
+	Delete(ctx context.Context, fileID string) error
 
 	// ListFolderItems returns the items (files/folders) within a Box folder.
 	// Docs: https://developer.box.com/reference/get-folders-id-items
@@ -61,11 +56,4 @@
 	// GetEvents returns a list of events (such as file updates) starting from a given stream position.
 	// Docs: https://developer.box.com/reference/get-events
 	GetEvents(ctx context.Context, streamPosition int) ([]Event, int, error)
-=======
-	CommitUpload(ctx context.Context, sessionID, digest string, parts []Part) (*CommitUploadResponse, error)
-
-	// Delete deletes a file with given fileID.
-	// Docs: https://developer.box.com/reference/delete-files-id
-	Delete(ctx context.Context, fileID string) error
->>>>>>> 3b6fff99
 }