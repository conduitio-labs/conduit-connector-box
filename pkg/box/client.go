--- conflicted
+++ resolved
@@ -221,7 +221,6 @@
 	return result.Entries, result.NextMarker, hasMore, nil
 }
 
-<<<<<<< HEAD
 func (c *HTTPClient) VerifyFolder(ctx context.Context, id int) (bool, error) {
 	url := fmt.Sprintf("%s/2.0/folders/%d", BaseURL, id)
 
@@ -247,31 +246,6 @@
 	return true, nil
 }
 
-func (c *HTTPClient) GetEvents(ctx context.Context, streamPosition int) ([]Event, int, error) {
-	url := fmt.Sprintf("%s/2.0/events?stream_type=changes", BaseURL)
-
-	if streamPosition != 0 {
-		url = fmt.Sprintf("%s&stream_position=%d", url, streamPosition)
-	}
-
-	resp, err := c.makeRequest(ctx, http.MethodGet, url, nil, nil)
-	if err != nil {
-		return nil, 0, err
-	}
-	defer resp.Body.Close()
-
-	var result struct {
-		Entries            []Event `json:"entries"`
-		NextStreamPosition int     `json:"next_stream_position"`
-	}
-
-	if err := json.NewDecoder(resp.Body).Decode(&result); err != nil {
-		return nil, 0, fmt.Errorf("decode response failed: %w", err)
-	}
-
-	return result.Entries, result.NextStreamPosition, nil
-}
-
 func (c *HTTPClient) Delete(ctx context.Context, fileID string) error {
 	url := fmt.Sprintf("%s/2.0/files/%s", BaseURL, fileID)
 	headers := map[string]string{"Content-Type": "application/json"}
@@ -281,12 +255,12 @@
 	}
 	resp.Body.Close()
 	return nil
-=======
+}
+
 func (c *HTTPClient) Close() {
 	if c.httpClient != nil {
 		c.httpClient.CloseIdleConnections()
 	}
->>>>>>> 9825dbf7
 }
 
 func (c *HTTPClient) makeRequest(ctx context.Context, method, url string, headers map[string]string, reqBody io.Reader) (*http.Response, error) {
