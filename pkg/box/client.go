// Copyright © 2025 Meroxa, Inc.
//
// Licensed under the Apache License, Version 2.0 (the "License");
// you may not use this file except in compliance with the License.
// You may obtain a copy of the License at
//
//     http://www.apache.org/licenses/LICENSE-2.0
//
// Unless required by applicable law or agreed to in writing, software
// distributed under the License is distributed on an "AS IS" BASIS,
// WITHOUT WARRANTIES OR CONDITIONS OF ANY KIND, either express or implied.
// See the License for the specific language governing permissions and
// limitations under the License.

package box

import (
	"bytes"
	"context"
	"encoding/json"
	"errors"
	"fmt"
	"io"
	"mime/multipart"
	"net/http"
)

var (
	ErrEmptyAccessToken = errors.New("access token is required")
	ErrBoxAPI           = errors.New("box API error")
	ErrNotAFolder       = errors.New("path must point to a directory")
	BaseURL             = "https://api.box.com"
	UploadBaseURL       = "https://upload.box.com"
)

type HTTPClient struct {
	accessToken string
	httpClient  *http.Client
}

func NewHTTPClient(accessToken string) (*HTTPClient, error) {
	if accessToken == "" {
		return nil, ErrEmptyAccessToken
	}

	return &HTTPClient{
		accessToken: accessToken,
		httpClient:  &http.Client{},
	}, nil
}

<<<<<<< HEAD
func (c *HTTPClient) Download(ctx context.Context, fileID string, rangeHeader string) (io.ReadCloser, error) {
	url := fmt.Sprintf("%s/2.0/files/%s/content", BaseURL, fileID)

	headers := make(map[string]string)
	if rangeHeader != "" {
		headers["Range"] = rangeHeader
	}

	resp, err := c.makeRequest(ctx, http.MethodGet, url, headers, nil)
	if err != nil {
		return nil, err
	}

	if resp.StatusCode != http.StatusOK && resp.StatusCode != http.StatusPartialContent {
		defer resp.Body.Close()
		return nil, parseError(resp)
	}

	return resp.Body, nil
}

func (c *HTTPClient) Upload(ctx context.Context, filename string, parentID int, content []byte) (*UploadResponse, error) {
=======
func (c *HTTPClient) Download(_ context.Context) ([]byte, error) {
	return nil, nil
}

func (c *HTTPClient) Upload(ctx context.Context, filename, parentID, fileID string, content []byte) (*UploadResponse, error) {
	url := fmt.Sprintf("%s/api/2.0/files/content", UploadBaseURL)
	if fileID != "" {
		url = fmt.Sprintf("%s/api/2.0/files/%s/content", UploadBaseURL, fileID)
	}

>>>>>>> 3b6fff99
	var requestBody bytes.Buffer
	writer := multipart.NewWriter(&requestBody)
	attributes := fmt.Sprintf(`{"name":"%s", "parent":{"id":"%d"}}`, filename, parentID)
	err := writer.WriteField("attributes", attributes)
	if err != nil {
		return nil, fmt.Errorf("error multipart write field: %w", err)
	}

	part, err := writer.CreateFormFile("file", filename)
	if err != nil {
		return nil, fmt.Errorf("error creating form file: %w", err)
	}
	_, err = io.Copy(part, bytes.NewReader(content))
	if err != nil {
		return nil, fmt.Errorf("error copying content: %w", err)
	}

	err = writer.Close()
	if err != nil {
		return nil, fmt.Errorf("error closing multipart writer: %w", err)
	}

	headers := map[string]string{"Content-Type": writer.FormDataContentType()}
<<<<<<< HEAD
	resp, err := c.makeRequest(ctx, http.MethodPost, UploadBaseURL+"/api/2.0/files/content", headers, &requestBody)
=======
	resp, err := c.makeRequest(ctx, http.MethodPost, url, headers, &requestBody)
>>>>>>> 3b6fff99
	if err != nil {
		return nil, err
	}
	defer resp.Body.Close()

	response := &UploadResponse{}
	if err := json.NewDecoder(resp.Body).Decode(&response); err != nil {
		return nil, fmt.Errorf("decode response failed: %w", err)
	}
	return response, nil
}

<<<<<<< HEAD
func (c *HTTPClient) Session(ctx context.Context, filename string, parentID int, filesize int64) (*SessionResponse, error) {
	request := SessionRequest{
		FolderID: parentID,
		FileName: filename,
		FileSize: filesize,
=======
func (c *HTTPClient) Session(ctx context.Context, filename, parentID, fileID string, filesize int64) (*SessionResponse, error) {
	request := SessionRequest{}
	var url string

	if fileID != "" {
		request.FileSize = filesize
		url = fmt.Sprintf("%s/api/2.0/files/%s/upload_sessions", UploadBaseURL, fileID)
	} else {
		request.FolderID = parentID
		request.FileName = filename
		request.FileSize = filesize
		url = fmt.Sprintf("%s/api/2.0/files/upload_sessions", UploadBaseURL)
>>>>>>> 3b6fff99
	}

	body, err := json.Marshal(request)
	if err != nil {
		return nil, fmt.Errorf("error marshalling session request: %w", err)
	}

	headers := map[string]string{"Content-Type": "application/json"}
<<<<<<< HEAD
	resp, err := c.makeRequest(ctx, http.MethodPost, UploadBaseURL+"/api/2.0/files/upload_sessions", headers, bytes.NewReader(body))
=======
	resp, err := c.makeRequest(ctx, http.MethodPost, url, headers, bytes.NewReader(body))
>>>>>>> 3b6fff99
	if err != nil {
		return nil, err
	}
	defer resp.Body.Close()

	response := &SessionResponse{}
	if err := json.NewDecoder(resp.Body).Decode(&response); err != nil {
		return nil, fmt.Errorf("decode response failed: %w", err)
	}
	return response, nil
}

func (c *HTTPClient) UploadChunk(ctx context.Context, chunk []byte, sessionID, digest, contentRange string) (*UploadChunkResponse, error) {
	headers := map[string]string{
		"Content-Range": contentRange,
		"Digest":        "SHA=" + digest,
		"Content-Type":  "application/octet-stream",
	}

	url := fmt.Sprintf("%s/api/2.0/files/upload_sessions/%s", UploadBaseURL, sessionID)
	resp, err := c.makeRequest(ctx, http.MethodPut, url, headers, bytes.NewReader(chunk))
	if err != nil {
		return nil, err
	}
	defer resp.Body.Close()

	response := &UploadChunkResponse{}
	if err := json.NewDecoder(resp.Body).Decode(&response); err != nil {
		return nil, fmt.Errorf("decode response failed: %w", err)
	}
	return response, nil
}

func (c *HTTPClient) CommitUpload(ctx context.Context, sessionID, digest string, parts []Part) (*CommitUploadResponse, error) {
	url := fmt.Sprintf("%s/api/2.0/files/upload_sessions/%s/commit", UploadBaseURL, sessionID)
	request := &CommitUploadRequest{
		Parts: parts,
	}
	body, err := json.Marshal(request)
	if err != nil {
		return nil, fmt.Errorf("error marshalling commit request: %w", err)
	}

<<<<<<< HEAD
	headers := map[string]string{"Content-Type": "application/json"}
=======
	headers := map[string]string{
		"Content-Type": "application/json",
		"Digest":       "SHA=" + digest,
	}
>>>>>>> 3b6fff99
	resp, err := c.makeRequest(ctx, http.MethodPost, url, headers, bytes.NewReader(body))
	if err != nil {
		return nil, err
	}
	defer resp.Body.Close()

	response := &CommitUploadResponse{}
	if err := json.NewDecoder(resp.Body).Decode(&response); err != nil {
		return nil, fmt.Errorf("decode response failed: %w", err)
	}
	return response, nil
}

<<<<<<< HEAD
func (c *HTTPClient) ListFolderItems(ctx context.Context, folderID int, marker string, limit int) ([]Entry, string, bool, error) {
	url := fmt.Sprintf("%s/2.0/folders/%d/items?fields=parent,file_version,name,sequence_id,sha1,modified_at,size,extension&usemarker=true", BaseURL, folderID)
	if marker != "" {
		url = fmt.Sprintf("%s&marker=%s", url, marker)
	}
	if limit > 0 {
		url = fmt.Sprintf("%s&limit=%d", url, limit)
	}

	resp, err := c.makeRequest(ctx, http.MethodGet, url, nil, nil)
	if err != nil {
		return nil, "", false, err
	}
	defer resp.Body.Close()

	var result struct {
		Entries    []Entry `json:"entries"`
		NextMarker string  `json:"next_marker"`
	}

	if err := json.NewDecoder(resp.Body).Decode(&result); err != nil {
		return nil, "", false, fmt.Errorf("decode response failed: %w", err)
	}

	hasMore := result.NextMarker != ""
	return result.Entries, result.NextMarker, hasMore, nil
}

func (c *HTTPClient) VerifyFolder(ctx context.Context, id int) (bool, error) {
	url := fmt.Sprintf("%s/2.0/folders/%d", BaseURL, id)

	resp, err := c.makeRequest(ctx, http.MethodGet, url, nil, nil)
	if err != nil {
		return false, err
	}
	defer resp.Body.Close()

	var result struct {
		Type string `json:"type"`
		ID   string `json:"id"`
		Name string `json:"name"`
	}
	if err := json.NewDecoder(resp.Body).Decode(&result); err != nil {
		return false, fmt.Errorf("decode response failed: %w", err)
	}

	if result.Type != "folder" {
		return false, ErrNotAFolder
	}

	return true, nil
}

func (c *HTTPClient) GetEvents(ctx context.Context, streamPosition int) ([]Event, int, error) {
	url := fmt.Sprintf("%s/2.0/events?stream_type=changes", BaseURL)

	if streamPosition != 0 {
		url = fmt.Sprintf("%s&stream_position=%d", url, streamPosition)
	}

	resp, err := c.makeRequest(ctx, http.MethodGet, url, nil, nil)
	if err != nil {
		return nil, 0, err
	}
	defer resp.Body.Close()

	var result struct {
		Entries            []Event `json:"entries"`
		NextStreamPosition int     `json:"next_stream_position"`
	}

	if err := json.NewDecoder(resp.Body).Decode(&result); err != nil {
		return nil, 0, fmt.Errorf("decode response failed: %w", err)
	}

	return result.Entries, result.NextStreamPosition, nil
}

func (c *HTTPClient) makeRequest(ctx context.Context, method, url string, headers map[string]string, reqBody io.Reader) (*http.Response, error) {
	req, err := http.NewRequestWithContext(ctx, method, url, reqBody)
=======
func (c *HTTPClient) Delete(ctx context.Context, fileID string) error {
	url := fmt.Sprintf("%s/api/2.0/files/%s", BaseURL, fileID)
	headers := map[string]string{"Content-Type": "application/json"}
	resp, err := c.makeRequest(ctx, http.MethodDelete, url, headers, nil)
>>>>>>> 3b6fff99
	if err != nil {
		return err
	}
	resp.Body.Close()
	return nil
}

<<<<<<< HEAD
	req.Header.Set("Authorization", "Bearer "+c.accessToken)
=======
func (c *HTTPClient) makeRequest(ctx context.Context, method, url string, headers map[string]string, reqBody io.Reader) (*http.Response, error) {
	req, err := http.NewRequestWithContext(ctx, method, url, reqBody)
	if err != nil {
		return nil, fmt.Errorf("create request failed: %w", err)
	}
>>>>>>> 3b6fff99

	req.Header.Set("Authorization", "Bearer "+c.accessToken)
	for header, value := range headers {
		req.Header.Set(header, value)
	}

	resp, err := c.httpClient.Do(req)
	if err != nil {
		return nil, fmt.Errorf("request failed: %w", err)
	}

	if resp.StatusCode < 200 || resp.StatusCode >= 300 {
		defer resp.Body.Close()
		return nil, parseError(resp)
	}

	return resp, nil
}

func parseError(resp *http.Response) error {
	body, err := io.ReadAll(resp.Body)
	if err != nil {
		return fmt.Errorf("failed to read error response: %w", err)
	}

	var errResp struct {
		Type        string `json:"type"`
		Status      int    `json:"status"`
		Code        string `json:"code"`
		ContextInfo struct {
			Errors []struct {
				Reason  string `json:"reason"`
				Name    string `json:"name"`
				Message string `json:"message"`
			} `json:"errors"`
		} `json:"context_info"`
		Message string `json:"message"`
	}

	if err := json.Unmarshal(body, &errResp); err == nil && errResp.Type == "error" {
		var errors string
		for _, e := range errResp.ContextInfo.Errors {
			errors += fmt.Sprintf("[%s %s %s]", e.Reason, e.Name, e.Message)
		}
		return fmt.Errorf("%w: [status:%d] [code:%s] [%s] %s ", ErrBoxAPI, errResp.Status, errResp.Code, errResp.Message, errors)
	}

	return fmt.Errorf("%w (status %d): %s", ErrBoxAPI, resp.StatusCode, string(body))
<<<<<<< HEAD
=======
}

type UploadResponse struct {
	TotalCount int `json:"total_count"`
	Entries    []struct {
		Type        string `json:"type"`
		ID          string `json:"id"`
		FileVersion struct {
			Type string `json:"type"`
			ID   string `json:"id"`
			Sha1 string `json:"sha1"`
		} `json:"file_version"`
		SequenceID string `json:"sequence_id"`
		Name       string `json:"name"`
		Size       int64  `json:"size"`
		CreatedAt  string `json:"created_at"`
		ModifiedAt string `json:"modified_at"`
	} `json:"entries"`
}

type SessionRequest struct {
	FolderID string `json:"folder_id,omitempty"`
	FileName string `json:"file_name,omitempty"`
	FileSize int64  `json:"file_size"`
}

type SessionResponse struct {
	ID                string `json:"id"`
	Type              string `json:"type"`
	NumPartsProcessed int    `json:"num_parts_processed"`
	PartSize          int    `json:"part_size"`
	SessionExpiresAt  string `json:"session_expires_at"`
	TotalParts        int    `json:"total_parts"`
}

type UploadChunkResponse struct {
	Part Part `json:"part"`
}

type CommitUploadRequest struct {
	Parts []Part `json:"parts"`
}

type Part struct {
	PartID string `json:"part_id"`
	Offset int    `json:"offset"`
	Size   int    `json:"size"`
	Sha1   string `json:"sha1"`
}

type CommitUploadResponse struct {
	Entries    []Entry `json:"entries"`
	TotalCount int     `json:"total_count"`
}

type Entry struct {
	Etag        string `json:"etag"`
	ID          string `json:"id"`
	Type        string `json:"type"`
	FileVersion struct {
		ID   string `json:"id"`
		Type string `json:"type"`
		Sha1 string `json:"sha1"`
	} `json:"file_version"`
	Name              string `json:"name"`
	SequenceID        string `json:"sequence_id"`
	Sha1              string `json:"sha1"`
	ContentCreatedAt  string `json:"content_created_at"`
	ContentModifiedAt string `json:"content_modified_at"`
	CreatedAt         string `json:"created_at"`
	ModifiedAt        string `json:"modified_at"`
	Size              int    `json:"size"`
	Extension         string `json:"extension"`
>>>>>>> 3b6fff99
}<|MERGE_RESOLUTION|>--- conflicted
+++ resolved
@@ -49,7 +49,6 @@
 	}, nil
 }
 
-<<<<<<< HEAD
 func (c *HTTPClient) Download(ctx context.Context, fileID string, rangeHeader string) (io.ReadCloser, error) {
 	url := fmt.Sprintf("%s/2.0/files/%s/content", BaseURL, fileID)
 
@@ -71,19 +70,12 @@
 	return resp.Body, nil
 }
 
-func (c *HTTPClient) Upload(ctx context.Context, filename string, parentID int, content []byte) (*UploadResponse, error) {
-=======
-func (c *HTTPClient) Download(_ context.Context) ([]byte, error) {
-	return nil, nil
-}
-
-func (c *HTTPClient) Upload(ctx context.Context, filename, parentID, fileID string, content []byte) (*UploadResponse, error) {
+func (c *HTTPClient) Upload(ctx context.Context, filename string, parentID int, fileID string, content []byte) (*UploadResponse, error) {
 	url := fmt.Sprintf("%s/api/2.0/files/content", UploadBaseURL)
 	if fileID != "" {
 		url = fmt.Sprintf("%s/api/2.0/files/%s/content", UploadBaseURL, fileID)
 	}
 
->>>>>>> 3b6fff99
 	var requestBody bytes.Buffer
 	writer := multipart.NewWriter(&requestBody)
 	attributes := fmt.Sprintf(`{"name":"%s", "parent":{"id":"%d"}}`, filename, parentID)
@@ -107,11 +99,7 @@
 	}
 
 	headers := map[string]string{"Content-Type": writer.FormDataContentType()}
-<<<<<<< HEAD
-	resp, err := c.makeRequest(ctx, http.MethodPost, UploadBaseURL+"/api/2.0/files/content", headers, &requestBody)
-=======
 	resp, err := c.makeRequest(ctx, http.MethodPost, url, headers, &requestBody)
->>>>>>> 3b6fff99
 	if err != nil {
 		return nil, err
 	}
@@ -124,14 +112,7 @@
 	return response, nil
 }
 
-<<<<<<< HEAD
-func (c *HTTPClient) Session(ctx context.Context, filename string, parentID int, filesize int64) (*SessionResponse, error) {
-	request := SessionRequest{
-		FolderID: parentID,
-		FileName: filename,
-		FileSize: filesize,
-=======
-func (c *HTTPClient) Session(ctx context.Context, filename, parentID, fileID string, filesize int64) (*SessionResponse, error) {
+func (c *HTTPClient) Session(ctx context.Context, filename string, parentID int, fileID string, filesize int64) (*SessionResponse, error) {
 	request := SessionRequest{}
 	var url string
 
@@ -143,7 +124,6 @@
 		request.FileName = filename
 		request.FileSize = filesize
 		url = fmt.Sprintf("%s/api/2.0/files/upload_sessions", UploadBaseURL)
->>>>>>> 3b6fff99
 	}
 
 	body, err := json.Marshal(request)
@@ -152,11 +132,7 @@
 	}
 
 	headers := map[string]string{"Content-Type": "application/json"}
-<<<<<<< HEAD
-	resp, err := c.makeRequest(ctx, http.MethodPost, UploadBaseURL+"/api/2.0/files/upload_sessions", headers, bytes.NewReader(body))
-=======
 	resp, err := c.makeRequest(ctx, http.MethodPost, url, headers, bytes.NewReader(body))
->>>>>>> 3b6fff99
 	if err != nil {
 		return nil, err
 	}
@@ -200,14 +176,10 @@
 		return nil, fmt.Errorf("error marshalling commit request: %w", err)
 	}
 
-<<<<<<< HEAD
-	headers := map[string]string{"Content-Type": "application/json"}
-=======
 	headers := map[string]string{
 		"Content-Type": "application/json",
 		"Digest":       "SHA=" + digest,
 	}
->>>>>>> 3b6fff99
 	resp, err := c.makeRequest(ctx, http.MethodPost, url, headers, bytes.NewReader(body))
 	if err != nil {
 		return nil, err
@@ -221,7 +193,6 @@
 	return response, nil
 }
 
-<<<<<<< HEAD
 func (c *HTTPClient) ListFolderItems(ctx context.Context, folderID int, marker string, limit int) ([]Entry, string, bool, error) {
 	url := fmt.Sprintf("%s/2.0/folders/%d/items?fields=parent,file_version,name,sequence_id,sha1,modified_at,size,extension&usemarker=true", BaseURL, folderID)
 	if marker != "" {
@@ -300,14 +271,10 @@
 	return result.Entries, result.NextStreamPosition, nil
 }
 
-func (c *HTTPClient) makeRequest(ctx context.Context, method, url string, headers map[string]string, reqBody io.Reader) (*http.Response, error) {
-	req, err := http.NewRequestWithContext(ctx, method, url, reqBody)
-=======
 func (c *HTTPClient) Delete(ctx context.Context, fileID string) error {
 	url := fmt.Sprintf("%s/api/2.0/files/%s", BaseURL, fileID)
 	headers := map[string]string{"Content-Type": "application/json"}
 	resp, err := c.makeRequest(ctx, http.MethodDelete, url, headers, nil)
->>>>>>> 3b6fff99
 	if err != nil {
 		return err
 	}
@@ -315,15 +282,11 @@
 	return nil
 }
 
-<<<<<<< HEAD
-	req.Header.Set("Authorization", "Bearer "+c.accessToken)
-=======
 func (c *HTTPClient) makeRequest(ctx context.Context, method, url string, headers map[string]string, reqBody io.Reader) (*http.Response, error) {
 	req, err := http.NewRequestWithContext(ctx, method, url, reqBody)
 	if err != nil {
 		return nil, fmt.Errorf("create request failed: %w", err)
 	}
->>>>>>> 3b6fff99
 
 	req.Header.Set("Authorization", "Bearer "+c.accessToken)
 	for header, value := range headers {
@@ -372,80 +335,4 @@
 	}
 
 	return fmt.Errorf("%w (status %d): %s", ErrBoxAPI, resp.StatusCode, string(body))
-<<<<<<< HEAD
-=======
-}
-
-type UploadResponse struct {
-	TotalCount int `json:"total_count"`
-	Entries    []struct {
-		Type        string `json:"type"`
-		ID          string `json:"id"`
-		FileVersion struct {
-			Type string `json:"type"`
-			ID   string `json:"id"`
-			Sha1 string `json:"sha1"`
-		} `json:"file_version"`
-		SequenceID string `json:"sequence_id"`
-		Name       string `json:"name"`
-		Size       int64  `json:"size"`
-		CreatedAt  string `json:"created_at"`
-		ModifiedAt string `json:"modified_at"`
-	} `json:"entries"`
-}
-
-type SessionRequest struct {
-	FolderID string `json:"folder_id,omitempty"`
-	FileName string `json:"file_name,omitempty"`
-	FileSize int64  `json:"file_size"`
-}
-
-type SessionResponse struct {
-	ID                string `json:"id"`
-	Type              string `json:"type"`
-	NumPartsProcessed int    `json:"num_parts_processed"`
-	PartSize          int    `json:"part_size"`
-	SessionExpiresAt  string `json:"session_expires_at"`
-	TotalParts        int    `json:"total_parts"`
-}
-
-type UploadChunkResponse struct {
-	Part Part `json:"part"`
-}
-
-type CommitUploadRequest struct {
-	Parts []Part `json:"parts"`
-}
-
-type Part struct {
-	PartID string `json:"part_id"`
-	Offset int    `json:"offset"`
-	Size   int    `json:"size"`
-	Sha1   string `json:"sha1"`
-}
-
-type CommitUploadResponse struct {
-	Entries    []Entry `json:"entries"`
-	TotalCount int     `json:"total_count"`
-}
-
-type Entry struct {
-	Etag        string `json:"etag"`
-	ID          string `json:"id"`
-	Type        string `json:"type"`
-	FileVersion struct {
-		ID   string `json:"id"`
-		Type string `json:"type"`
-		Sha1 string `json:"sha1"`
-	} `json:"file_version"`
-	Name              string `json:"name"`
-	SequenceID        string `json:"sequence_id"`
-	Sha1              string `json:"sha1"`
-	ContentCreatedAt  string `json:"content_created_at"`
-	ContentModifiedAt string `json:"content_modified_at"`
-	CreatedAt         string `json:"created_at"`
-	ModifiedAt        string `json:"modified_at"`
-	Size              int    `json:"size"`
-	Extension         string `json:"extension"`
->>>>>>> 3b6fff99
 }