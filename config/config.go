// Copyright © 2025 Meroxa, Inc.
//
// Licensed under the Apache License, Version 2.0 (the "License");
// you may not use this file except in compliance with the License.
// You may obtain a copy of the License at
//
//     http://www.apache.org/licenses/LICENSE-2.0
//
// Unless required by applicable law or agreed to in writing, software
// distributed under the License is distributed on an "AS IS" BASIS,
// WITHOUT WARRANTIES OR CONDITIONS OF ANY KIND, either express or implied.
// See the License for the specific language governing permissions and
// limitations under the License.

package config

type Config struct {
	// Token used to authenticate API access.
	Token string `json:"token" validate:"required"`
<<<<<<< HEAD
	// ID of the Box directory to read/write files. Default is 0 for root directory.
	ParentID int `json:"parentID"  default:"0"`
=======
	// ID of the Box directory to read/write files. Default is 0 for the root directory.
	ParentID string `json:"parentID"  default:"0"`
>>>>>>> 675459bc
}<|MERGE_RESOLUTION|>--- conflicted
+++ resolved
@@ -17,11 +17,6 @@
 type Config struct {
 	// Token used to authenticate API access.
 	Token string `json:"token" validate:"required"`
-<<<<<<< HEAD
-	// ID of the Box directory to read/write files. Default is 0 for root directory.
+	// ID of the Box directory to read/write files. The default is 0 (the root directory).
 	ParentID int `json:"parentID"  default:"0"`
-=======
-	// ID of the Box directory to read/write files. Default is 0 for the root directory.
-	ParentID string `json:"parentID"  default:"0"`
->>>>>>> 675459bc
 }