--- conflicted
+++ resolved
@@ -2,14 +2,22 @@
 specification:
   name: box
   summary: Conduit connector for the box content management system.
-<<<<<<< HEAD
-  description: "## API Reference\n\n* https://developer.box.com/reference\n\n## Source\n\nThe Box Source connector reads files from a configured Box directory and converts them into \n`opencdc.Record` that can be processed by Conduit. Files larger than `fileChunkSizeBytes` \n(maximum value 4MB) are split into smaller chunks, and each chunk is emitted as a separate record.\n\n### File Processing\n- Processes files of any size through automatic chunking\n- Configurable polling interval for checking updates\n- Retry mechanism for handling temporary failures\n\n## Destination\n\nThe Box Destination takes a Conduit record and uploads it to the remote box directory.\n\n### Create, Update and Snapshot Operations\n\nThe box destination connector uploads the records in 3 different ways.\n\n* For a file which is <= 4MB the uploads the single record file by simple box upload endpoint.\n* For a file which is >= 4MB and <= 20MB, it keeps the file records in memory and once the last\n  record is appended it uploads it using the simple box upload endpoint.\n* For a file which is > 20MB, it uploads the file using chunk upload endpoint. It first creates\n  a new session for chunk upload which gives session id and part size in response. Using this\n  session id and part size the records are then uploaded. It prepares the parts by keeping\n  them in memory and upload the parts one by one using chunk upload endpoint.\n\n### Delete Operation\n\nBox destination connector delete a record using MetadataFileName.\n"
-=======
   description: |
     ## API Reference
 
     * https://developer.box.com/reference
 
+    ## Source
+
+    The Box Source connector reads files from a configured Box directory and converts them into
+    `opencdc.Record` that can be processed by Conduit. Files larger than `fileChunkSizeBytes`
+    (maximum value 4MB) are split into smaller chunks, and each chunk is emitted as a separate record.
+
+    ### File Processing
+    - Processes files of any size through automatic chunking
+    - Configurable polling interval for checking updates
+    - Retry mechanism for handling temporary failures
+
     ## Destination
 
     The Box Destination takes a Conduit record and uploads it to the remote box directory.
@@ -20,23 +28,21 @@
 
     * For a file which is <= 4MB the uploads the single record file by simple box upload endpoint.
     * For a file which is >= 4MB and <= 20MB, it keeps the file records in memory and once the last
-      record is appended it uploads it using the simple box upload endpoint.
+    record is appended it uploads it using the simple box upload endpoint.
     * For a file which is > 20MB, it uploads the file using chunk upload endpoint. It first creates
-      a new session for chunk upload which gives session id and part size in response. Using this
-      session id and part size the records are then uploaded. It prepares the parts by keeping
-      them in memory and upload the parts one by one using chunk upload endpoint.
+    a new session for chunk upload which gives session id and part size in response. Using this
+    session id and part size the records are then uploaded. It prepares the parts by keeping
+    them in memory and upload the parts one by one using chunk upload endpoint.
 
     ### Delete Operation
 
     Box destination connector delete a record using MetadataFileName.
->>>>>>> 4d785a5a
   version: v0.0.1
   author: Meroxa, Inc.
   source:
     parameters:
       - name: token
         description: Token is used to authenticate API access.
-<<<<<<< HEAD
         type: string
         default: ""
         validations:
@@ -67,18 +73,6 @@
         type: duration
         default: 10s
         validations: []
-=======
-        type: string
-        default: ""
-        validations:
-          - type: required
-            value: ""
-      - name: parentID
-        description: ID of the Box directory to read/write files. Default is 0 for root directory.
-        type: string
-        default: "0"
-        validations: []
->>>>>>> 4d785a5a
       - name: sdk.batch.delay
         description: Maximum delay before an incomplete batch is read from the source.
         type: duration
@@ -150,11 +144,7 @@
             value: ""
       - name: parentID
         description: ID of the Box directory to read/write files. Default is 0 for root directory.
-<<<<<<< HEAD
-        type: int
-=======
-        type: string
->>>>>>> 4d785a5a
+        type: int
         default: "0"
         validations: []
       - name: sdk.batch.delay
