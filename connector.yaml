version: "1.0"
specification:
  name: box
  summary: A Conduit connector for Box.com.
  description: |
<<<<<<< HEAD
    ## API Reference

    * https://developer.box.com/reference

    ## Source

    The Box Source connector reads files from a configured Box directory and converts them into
    `opencdc.Record` that can be processed by Conduit. Files larger than `fileChunkSizeBytes`
    (maximum value 4MB) are split into smaller chunks, and each chunk is emitted as a separate record.

    ### File Processing
    - Processes files of any size through automatic chunking
    - Configurable polling interval for checking updates
    - Retry mechanism for handling temporary failures

=======
>>>>>>> 675459bc
    ## Destination

    The Box Destination takes a Conduit record and uploads it to the remote Box directory.

    ### Create, Update and Snapshot Operations

    The Box destination connector uploads the records in 3 different ways.

<<<<<<< HEAD
    * For a file which is <= 4MB the uploads the single record file by simple box upload endpoint.
    * For a file which is >= 4MB and <= 20MB, it keeps the file records in memory and once the last
    record is appended it uploads it using the simple box upload endpoint.
    * For a file which is > 20MB, it uploads the file using chunk upload endpoint. It first creates
    a new session for chunk upload which gives session id and part size in response. Using this
    session id and part size the records are then uploaded. It prepares the parts by keeping
    them in memory and upload the parts one by one using chunk upload endpoint.

    ### Delete Operation

    Box destination connector delete a record using MetadataFileName.
  version: v0.0.1
  author: Meroxa, Inc.
  source:
    parameters:
      - name: token
        description: Token is used to authenticate API access.
        type: string
        default: ""
        validations:
          - type: required
            value: ""
      - name: fileChunkSizeBytes
        description: Size of a file chunk in bytes to split large files, maximum is 4MB.
        type: int
        default: "3932160"
        validations: []
      - name: parentID
        description: ID of the Box directory to read/write files. Default is 0 for root directory.
        type: int
        default: "0"
        validations: []
      - name: pollingInterval
        description: This period is used by worker to poll for new data at regular intervals.
        type: duration
        default: 5s
        validations: []
      - name: retries
        description: Maximum number of retry attempts.
        type: int
        default: "0"
        validations: []
      - name: retryDelay
        description: Delay between retry attempts.
        type: duration
        default: 10s
        validations: []
      - name: sdk.batch.delay
        description: Maximum delay before an incomplete batch is read from the source.
        type: duration
        default: "0"
        validations: []
      - name: sdk.batch.size
        description: Maximum size of batch before it gets read from the source.
        type: int
        default: "0"
        validations:
          - type: greater-than
            value: "-1"
      - name: sdk.schema.context.enabled
        description: |-
          Specifies whether to use a schema context name. If set to false, no schema context name will
          be used, and schemas will be saved with the subject name specified in the connector
          (not safe because of name conflicts).
        type: bool
        default: "true"
        validations: []
      - name: sdk.schema.context.name
        description: |-
          Schema context name to be used. Used as a prefix for all schema subject names.
          If empty, defaults to the connector ID.
        type: string
        default: ""
        validations: []
      - name: sdk.schema.extract.key.enabled
        description: Whether to extract and encode the record key with a schema.
        type: bool
        default: "true"
        validations: []
      - name: sdk.schema.extract.key.subject
        description: |-
          The subject of the key schema. If the record metadata contains the field
          "opencdc.collection" it is prepended to the subject name and separated
          with a dot.
        type: string
        default: key
        validations: []
      - name: sdk.schema.extract.payload.enabled
        description: Whether to extract and encode the record payload with a schema.
        type: bool
        default: "false"
        validations: []
      - name: sdk.schema.extract.payload.subject
        description: |-
          The subject of the payload schema. If the record metadata contains the
          field "opencdc.collection" it is prepended to the subject name and
          separated with a dot.
        type: string
        default: payload
        validations: []
      - name: sdk.schema.extract.type
        description: The type of the payload schema.
        type: string
        default: avro
        validations:
          - type: inclusion
            value: avro
=======
    * For a file which is ≤ 4MB, it uploads the single record file using a single
    `POST /files/content`.
    * For a file which is ≥ 4MB and ≤ 20MB, it assembles the file in memory. Once
    the file is fully assembled, it uploads it using a single
    `POST /files/content` request.
    * For a file which is > 20MB, it uploads the file using chunk upload endpoint.
    It first creates a new session for chunk upload which gives session id and
    part size in response. Using this session id and part size the records are
    then uploaded. It prepares the parts by keeping them in memory and upload the
    parts one by one using chunk upload endpoint.

    ### Delete Operation

    An OpenCDC record with the `delete` operation is processed so that the file
    that's found in the `opencdc.file.name` metadata field is deleted.

    ## Generating an Access Token

    The destination connector requires a token so it can authenticate with the
    Box.com HTTP API. To generate it, please follow the steps below.

    ### Step 1: Access the Box Developer Console

    1. Navigate to [https://app.box.com/developers/console](https://app.box.com/developers/console).
    2. Sign in using your Box.com credentials.

    ### Step 2: Create a New App

    1. In the Box Developer Console, click **Create Platform App**.
    2. Choose **Custom App** as the app type.
    3. Select **User Authentication (OAuth 2.0)** as the authentication method.
    4. Enter your app details:
       - **App Name**: Use a descriptive name (e.g., *Conduit Box Connector Prod*).
       - **Description**: Provide a brief explanation of your app's purpose.
       - **Purpose**: Describe the app's purpose. This field is informational only and does not affect connector functionality.
    5. Click **Create App**.

    ### Step 3: Configure App Settings

    1. On your app's configuration page, go to the **Configuration** tab.
    2. Under **Application Scopes**, enable:
       - **Read all files and folders stored in Box**

    ### Step 4: Obtain an Access Token

    1. In the **Developer Token** section, click **Generate Developer Token**.
    2. Copy the generated token for use.

    ### Token Management

    You can store the access token in one of the following ways:
    - As a plain string in a configuration file
    - As an environment variable
  version: v0.1.1
  author: Meroxa, Inc.
>>>>>>> 675459bc
  destination:
    parameters:
      - name: token
        description: Token used to authenticate API access.
        type: string
        default: ""
        validations:
          - type: required
            value: ""
      - name: parentID
<<<<<<< HEAD
        description: ID of the Box directory to read/write files. Default is 0 for root directory.
        type: int
=======
        description: ID of the Box directory to read/write files. Default is 0 for the root directory.
        type: string
>>>>>>> 675459bc
        default: "0"
        validations: []
      - name: sdk.batch.delay
        description: Maximum delay before an incomplete batch is written to the destination.
        type: duration
        default: "0"
        validations: []
      - name: sdk.batch.size
        description: Maximum size of batch before it gets written to the destination.
        type: int
        default: "0"
        validations:
          - type: greater-than
            value: "-1"
      - name: sdk.rate.burst
        description: |-
          Allow bursts of at most X records (0 or less means that bursts are not
          limited). Only takes effect if a rate limit per second is set. Note that
          if `sdk.batch.size` is bigger than `sdk.rate.burst`, the effective batch
          size will be equal to `sdk.rate.burst`.
        type: int
        default: "0"
        validations:
          - type: greater-than
            value: "-1"
      - name: sdk.rate.perSecond
        description: Maximum number of records written per second (0 means no rate limit).
        type: float
        default: "0"
        validations:
          - type: greater-than
            value: "-1"
      - name: sdk.record.format
        description: |-
          The format of the output record. See the Conduit documentation for a full
          list of supported formats (https://conduit.io/docs/using/connectors/configuration-parameters/output-format).
        type: string
        default: opencdc/json
        validations: []
      - name: sdk.record.format.options
        description: |-
          Options to configure the chosen output record format. Options are normally
          key=value pairs separated with comma (e.g. opt1=val2,opt2=val2), except
          for the `template` record format, where options are a Go template.
        type: string
        default: ""
        validations: []
      - name: sdk.schema.extract.key.enabled
        description: Whether to extract and decode the record key with a schema.
        type: bool
        default: "true"
        validations: []
      - name: sdk.schema.extract.payload.enabled
        description: Whether to extract and decode the record payload with a schema.
        type: bool
        default: "true"
        validations: []<|MERGE_RESOLUTION|>--- conflicted
+++ resolved
@@ -3,7 +3,6 @@
   name: box
   summary: A Conduit connector for Box.com.
   description: |
-<<<<<<< HEAD
     ## API Reference
 
     * https://developer.box.com/reference
@@ -19,8 +18,6 @@
     - Configurable polling interval for checking updates
     - Retry mechanism for handling temporary failures
 
-=======
->>>>>>> 675459bc
     ## Destination
 
     The Box Destination takes a Conduit record and uploads it to the remote Box directory.
@@ -29,115 +26,6 @@
 
     The Box destination connector uploads the records in 3 different ways.
 
-<<<<<<< HEAD
-    * For a file which is <= 4MB the uploads the single record file by simple box upload endpoint.
-    * For a file which is >= 4MB and <= 20MB, it keeps the file records in memory and once the last
-    record is appended it uploads it using the simple box upload endpoint.
-    * For a file which is > 20MB, it uploads the file using chunk upload endpoint. It first creates
-    a new session for chunk upload which gives session id and part size in response. Using this
-    session id and part size the records are then uploaded. It prepares the parts by keeping
-    them in memory and upload the parts one by one using chunk upload endpoint.
-
-    ### Delete Operation
-
-    Box destination connector delete a record using MetadataFileName.
-  version: v0.0.1
-  author: Meroxa, Inc.
-  source:
-    parameters:
-      - name: token
-        description: Token is used to authenticate API access.
-        type: string
-        default: ""
-        validations:
-          - type: required
-            value: ""
-      - name: fileChunkSizeBytes
-        description: Size of a file chunk in bytes to split large files, maximum is 4MB.
-        type: int
-        default: "3932160"
-        validations: []
-      - name: parentID
-        description: ID of the Box directory to read/write files. Default is 0 for root directory.
-        type: int
-        default: "0"
-        validations: []
-      - name: pollingInterval
-        description: This period is used by worker to poll for new data at regular intervals.
-        type: duration
-        default: 5s
-        validations: []
-      - name: retries
-        description: Maximum number of retry attempts.
-        type: int
-        default: "0"
-        validations: []
-      - name: retryDelay
-        description: Delay between retry attempts.
-        type: duration
-        default: 10s
-        validations: []
-      - name: sdk.batch.delay
-        description: Maximum delay before an incomplete batch is read from the source.
-        type: duration
-        default: "0"
-        validations: []
-      - name: sdk.batch.size
-        description: Maximum size of batch before it gets read from the source.
-        type: int
-        default: "0"
-        validations:
-          - type: greater-than
-            value: "-1"
-      - name: sdk.schema.context.enabled
-        description: |-
-          Specifies whether to use a schema context name. If set to false, no schema context name will
-          be used, and schemas will be saved with the subject name specified in the connector
-          (not safe because of name conflicts).
-        type: bool
-        default: "true"
-        validations: []
-      - name: sdk.schema.context.name
-        description: |-
-          Schema context name to be used. Used as a prefix for all schema subject names.
-          If empty, defaults to the connector ID.
-        type: string
-        default: ""
-        validations: []
-      - name: sdk.schema.extract.key.enabled
-        description: Whether to extract and encode the record key with a schema.
-        type: bool
-        default: "true"
-        validations: []
-      - name: sdk.schema.extract.key.subject
-        description: |-
-          The subject of the key schema. If the record metadata contains the field
-          "opencdc.collection" it is prepended to the subject name and separated
-          with a dot.
-        type: string
-        default: key
-        validations: []
-      - name: sdk.schema.extract.payload.enabled
-        description: Whether to extract and encode the record payload with a schema.
-        type: bool
-        default: "false"
-        validations: []
-      - name: sdk.schema.extract.payload.subject
-        description: |-
-          The subject of the payload schema. If the record metadata contains the
-          field "opencdc.collection" it is prepended to the subject name and
-          separated with a dot.
-        type: string
-        default: payload
-        validations: []
-      - name: sdk.schema.extract.type
-        description: The type of the payload schema.
-        type: string
-        default: avro
-        validations:
-          - type: inclusion
-            value: avro
-=======
     * For a file which is ≤ 4MB, it uploads the single record file using a single
     `POST /files/content`.
     * For a file which is ≥ 4MB and ≤ 20MB, it assembles the file in memory. Once
@@ -193,7 +81,6 @@
     - As an environment variable
   version: v0.1.1
   author: Meroxa, Inc.
->>>>>>> 675459bc
   destination:
     parameters:
       - name: token
@@ -204,13 +91,8 @@
           - type: required
             value: ""
       - name: parentID
-<<<<<<< HEAD
-        description: ID of the Box directory to read/write files. Default is 0 for root directory.
+        description: ID of the Box directory to read/write files. The default is 0 (the root directory).
         type: int
-=======
-        description: ID of the Box directory to read/write files. Default is 0 for the root directory.
-        type: string
->>>>>>> 675459bc
         default: "0"
         validations: []
       - name: sdk.batch.delay
