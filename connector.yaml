--- conflicted
+++ resolved
@@ -8,7 +8,6 @@
   source:
     parameters:
       - name: token
-<<<<<<< HEAD
         description: Token is used to authenticate API access.
         type: string
         default: ""
@@ -40,19 +39,6 @@
         type: duration
         default: 10s
         validations: []
-=======
-        description: ""
-        type: string
-        default: ""
-        validations:
-          - type: required
-            value: ""
-      - name: parentID
-        description: ""
-        type: string
-        default: "0"
-        validations: []
->>>>>>> ee28fb67
       - name: sdk.batch.delay
         description: Maximum delay before an incomplete batch is read from the source.
         type: duration
@@ -116,7 +102,6 @@
   destination:
     parameters:
       - name: token
-<<<<<<< HEAD
         description: Token is used to authenticate API access.
         type: string
         default: ""
@@ -126,17 +111,6 @@
       - name: parentID
         description: ID of the Box directory to read/write files. Default is 0 for root directory.
         type: int
-=======
-        description: ""
-        type: string
-        default: ""
-        validations:
-          - type: required
-            value: ""
-      - name: parentID
-        description: ""
-        type: string
->>>>>>> ee28fb67
         default: "0"
         validations: []
       - name: sdk.batch.delay
