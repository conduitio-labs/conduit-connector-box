version: "1.0"
specification:
  name: box
<<<<<<< HEAD
  summary: Conduit connector for the box content management system.
  description: "## Source\n\n## Destination\n\nThe Box Destination takes a Conduit record and uploads it to the remote box directory.\n\n### Create, Update and Snapshot Operations\n\nThe box destination connector uploads the records in 3 different ways. \n* For a file which is <= 4MB the uploads the single record file by simple box upload endpoint. \n* For a file which is >=4B and <= 20MB, it keeps the file records in memory and once the last\n  record is appended it uploads it using the simple box upload endpoint.\n* For a file which is > 20MB, it uploads the file using chunk upload endpoint. It first creates \n  a new session for chunk upload which gives session id and part size in response. Using this\n  session id and part size the records are then uploaded. It prepares the parts by keeping \n  them in memory and upload the parts one by one using chunk upload endpoint.\n"
  version: v0.0.1
  author: Your Name
  source:
    parameters:
      - name: token
        description: Token is used to authenticate API access.
        type: string
        default: ""
        validations:
          - type: required
            value: ""
      - name: fileChunkSizeBytes
        description: Size of a file chunk in bytes to split large files, maximum is 4MB.
        type: int
        default: "3145728"
        validations: []
      - name: parentID
        description: ID of the Box directory to read/write files. Default is 0 for root directory.
        type: int
        default: "0"
        validations: []
      - name: pollingInterval
        description: This period is used by worker to poll for new data at regular intervals.
        type: duration
        default: 5s
        validations: []
      - name: retries
        description: Maximum number of retry attempts.
        type: int
        default: "0"
        validations: []
      - name: retryDelay
        description: Delay between retry attempts.
        type: duration
        default: 10s
        validations: []
      - name: sdk.batch.delay
        description: Maximum delay before an incomplete batch is read from the source.
        type: duration
        default: "0"
        validations: []
      - name: sdk.batch.size
        description: Maximum size of batch before it gets read from the source.
        type: int
        default: "0"
        validations:
          - type: greater-than
            value: "-1"
      - name: sdk.schema.context.enabled
        description: |-
          Specifies whether to use a schema context name. If set to false, no schema context name will
          be used, and schemas will be saved with the subject name specified in the connector
          (not safe because of name conflicts).
        type: bool
        default: "true"
        validations: []
      - name: sdk.schema.context.name
        description: |-
          Schema context name to be used. Used as a prefix for all schema subject names.
          If empty, defaults to the connector ID.
        type: string
        default: ""
        validations: []
      - name: sdk.schema.extract.key.enabled
        description: Whether to extract and encode the record key with a schema.
        type: bool
        default: "true"
        validations: []
      - name: sdk.schema.extract.key.subject
        description: |-
          The subject of the key schema. If the record metadata contains the field
          "opencdc.collection" it is prepended to the subject name and separated
          with a dot.
        type: string
        default: key
        validations: []
      - name: sdk.schema.extract.payload.enabled
        description: Whether to extract and encode the record payload with a schema.
        type: bool
        default: "false"
        validations: []
      - name: sdk.schema.extract.payload.subject
        description: |-
          The subject of the payload schema. If the record metadata contains the
          field "opencdc.collection" it is prepended to the subject name and
          separated with a dot.
        type: string
        default: payload
        validations: []
      - name: sdk.schema.extract.type
        description: The type of the payload schema.
        type: string
        default: avro
        validations:
          - type: inclusion
            value: avro
  destination:
    parameters:
      - name: token
        description: Token is used to authenticate API access.
        type: string
        default: ""
        validations:
          - type: required
            value: ""
      - name: parentID
        description: ID of the Box directory to read/write files. Default is 0 for root directory.
        type: int
        default: "0"
        validations: []
=======
  summary: A Conduit connector for Box.com.
  description: |
    ## Destination

    The Box Destination takes a Conduit record and uploads it to the remote Box directory.

    ### Create, Update and Snapshot Operations

    The Box destination connector uploads the records in 3 different ways.

    * For a file which is ≤ 4MB, it uploads the single record file using a single
    `POST /files/content`.
    * For a file which is ≥ 4MB and ≤ 20MB, it assembles the file in memory. Once
    the file is fully assembled, it uploads it using a single
    `POST /files/content` request.
    * For a file which is > 20MB, it uploads the file using chunk upload endpoint.
    It first creates a new session for chunk upload which gives session id and
    part size in response. Using this session id and part size the records are
    then uploaded. It prepares the parts by keeping them in memory and upload the
    parts one by one using chunk upload endpoint.

    ### Delete Operation

    An OpenCDC record with the `delete` operation is processed so that the file
    that's found in the `opencdc.file.name` metadata field is deleted.

    ## Generating an Access Token

    The destination connector requires a token so it can authenticate with the
    Box.com HTTP API. To generate it, please follow the steps below.

    ### Step 1: Access the Box Developer Console

    1. Navigate to [https://app.box.com/developers/console](https://app.box.com/developers/console).
    2. Sign in using your Box.com credentials.

    ### Step 2: Create a New App

    1. In the Box Developer Console, click **Create Platform App**.
    2. Choose **Custom App** as the app type.
    3. Select **User Authentication (OAuth 2.0)** as the authentication method.
    4. Enter your app details:
       - **App Name**: Use a descriptive name (e.g., *Conduit Box Connector Prod*).
       - **Description**: Provide a brief explanation of your app's purpose.
       - **Purpose**: Describe the app's purpose. This field is informational only and does not affect connector functionality.
    5. Click **Create App**.

    ### Step 3: Configure App Settings

    1. On your app's configuration page, go to the **Configuration** tab.
    2. Under **Application Scopes**, enable:
       - **Read all files and folders stored in Box**

    ### Step 4: Obtain an Access Token

    1. In the **Developer Token** section, click **Generate Developer Token**.
    2. Copy the generated token for use.

    ### Token Management

    You can store the access token in one of the following ways:
    - As a plain string in a configuration file
    - As an environment variable
  version: v0.1.1
  author: Meroxa, Inc.
  destination:
    parameters:
      - name: token
        description: Token used to authenticate API access.
        type: string
        default: ""
        validations:
          - type: required
            value: ""
      - name: parentID
        description: ID of the Box directory to read/write files. Default is 0 for the root directory.
        type: string
        default: "0"
        validations: []
>>>>>>> 675459bc
      - name: sdk.batch.delay
        description: Maximum delay before an incomplete batch is written to the destination.
        type: duration
        default: "0"
        validations: []
      - name: sdk.batch.size
        description: Maximum size of batch before it gets written to the destination.
        type: int
        default: "0"
        validations:
          - type: greater-than
            value: "-1"
      - name: sdk.rate.burst
        description: |-
          Allow bursts of at most X records (0 or less means that bursts are not
          limited). Only takes effect if a rate limit per second is set. Note that
          if `sdk.batch.size` is bigger than `sdk.rate.burst`, the effective batch
          size will be equal to `sdk.rate.burst`.
        type: int
        default: "0"
        validations:
          - type: greater-than
            value: "-1"
      - name: sdk.rate.perSecond
        description: Maximum number of records written per second (0 means no rate limit).
        type: float
        default: "0"
        validations:
          - type: greater-than
            value: "-1"
      - name: sdk.record.format
        description: |-
          The format of the output record. See the Conduit documentation for a full
          list of supported formats (https://conduit.io/docs/using/connectors/configuration-parameters/output-format).
        type: string
        default: opencdc/json
        validations: []
      - name: sdk.record.format.options
        description: |-
          Options to configure the chosen output record format. Options are normally
          key=value pairs separated with comma (e.g. opt1=val2,opt2=val2), except
          for the `template` record format, where options are a Go template.
        type: string
        default: ""
        validations: []
      - name: sdk.schema.extract.key.enabled
        description: Whether to extract and decode the record key with a schema.
        type: bool
        default: "true"
        validations: []
      - name: sdk.schema.extract.payload.enabled
        description: Whether to extract and decode the record payload with a schema.
        type: bool
        default: "true"
        validations: []<|MERGE_RESOLUTION|>--- conflicted
+++ resolved
@@ -1,120 +1,6 @@
 version: "1.0"
 specification:
   name: box
-<<<<<<< HEAD
-  summary: Conduit connector for the box content management system.
-  description: "## Source\n\n## Destination\n\nThe Box Destination takes a Conduit record and uploads it to the remote box directory.\n\n### Create, Update and Snapshot Operations\n\nThe box destination connector uploads the records in 3 different ways. \n* For a file which is <= 4MB the uploads the single record file by simple box upload endpoint. \n* For a file which is >=4B and <= 20MB, it keeps the file records in memory and once the last\n  record is appended it uploads it using the simple box upload endpoint.\n* For a file which is > 20MB, it uploads the file using chunk upload endpoint. It first creates \n  a new session for chunk upload which gives session id and part size in response. Using this\n  session id and part size the records are then uploaded. It prepares the parts by keeping \n  them in memory and upload the parts one by one using chunk upload endpoint.\n"
-  version: v0.0.1
-  author: Your Name
-  source:
-    parameters:
-      - name: token
-        description: Token is used to authenticate API access.
-        type: string
-        default: ""
-        validations:
-          - type: required
-            value: ""
-      - name: fileChunkSizeBytes
-        description: Size of a file chunk in bytes to split large files, maximum is 4MB.
-        type: int
-        default: "3145728"
-        validations: []
-      - name: parentID
-        description: ID of the Box directory to read/write files. Default is 0 for root directory.
-        type: int
-        default: "0"
-        validations: []
-      - name: pollingInterval
-        description: This period is used by worker to poll for new data at regular intervals.
-        type: duration
-        default: 5s
-        validations: []
-      - name: retries
-        description: Maximum number of retry attempts.
-        type: int
-        default: "0"
-        validations: []
-      - name: retryDelay
-        description: Delay between retry attempts.
-        type: duration
-        default: 10s
-        validations: []
-      - name: sdk.batch.delay
-        description: Maximum delay before an incomplete batch is read from the source.
-        type: duration
-        default: "0"
-        validations: []
-      - name: sdk.batch.size
-        description: Maximum size of batch before it gets read from the source.
-        type: int
-        default: "0"
-        validations:
-          - type: greater-than
-            value: "-1"
-      - name: sdk.schema.context.enabled
-        description: |-
-          Specifies whether to use a schema context name. If set to false, no schema context name will
-          be used, and schemas will be saved with the subject name specified in the connector
-          (not safe because of name conflicts).
-        type: bool
-        default: "true"
-        validations: []
-      - name: sdk.schema.context.name
-        description: |-
-          Schema context name to be used. Used as a prefix for all schema subject names.
-          If empty, defaults to the connector ID.
-        type: string
-        default: ""
-        validations: []
-      - name: sdk.schema.extract.key.enabled
-        description: Whether to extract and encode the record key with a schema.
-        type: bool
-        default: "true"
-        validations: []
-      - name: sdk.schema.extract.key.subject
-        description: |-
-          The subject of the key schema. If the record metadata contains the field
-          "opencdc.collection" it is prepended to the subject name and separated
-          with a dot.
-        type: string
-        default: key
-        validations: []
-      - name: sdk.schema.extract.payload.enabled
-        description: Whether to extract and encode the record payload with a schema.
-        type: bool
-        default: "false"
-        validations: []
-      - name: sdk.schema.extract.payload.subject
-        description: |-
-          The subject of the payload schema. If the record metadata contains the
-          field "opencdc.collection" it is prepended to the subject name and
-          separated with a dot.
-        type: string
-        default: payload
-        validations: []
-      - name: sdk.schema.extract.type
-        description: The type of the payload schema.
-        type: string
-        default: avro
-        validations:
-          - type: inclusion
-            value: avro
-  destination:
-    parameters:
-      - name: token
-        description: Token is used to authenticate API access.
-        type: string
-        default: ""
-        validations:
-          - type: required
-            value: ""
-      - name: parentID
-        description: ID of the Box directory to read/write files. Default is 0 for root directory.
-        type: int
-        default: "0"
-        validations: []
-=======
   summary: A Conduit connector for Box.com.
   description: |
     ## Destination
@@ -180,6 +66,100 @@
     - As an environment variable
   version: v0.1.1
   author: Meroxa, Inc.
+  source:
+    parameters:
+      - name: token
+        description: Token used to authenticate API access.
+        type: string
+        default: ""
+        validations:
+          - type: required
+            value: ""
+      - name: fileChunkSizeBytes
+        description: Size of a file chunk in bytes to split large files, maximum is 4MB.
+        type: int
+        default: "3145728"
+        validations: []
+      - name: parentID
+        description: ID of the Box directory to read/write files. Default is 0 for the root directory.
+        type: int
+        default: "0"
+        validations: []
+      - name: pollingInterval
+        description: This period is used by worker to poll for new data at regular intervals.
+        type: duration
+        default: 5s
+        validations: []
+      - name: retries
+        description: Maximum number of retry attempts.
+        type: int
+        default: "0"
+        validations: []
+      - name: retryDelay
+        description: Delay between retry attempts.
+        type: duration
+        default: 10s
+        validations: []
+      - name: sdk.batch.delay
+        description: Maximum delay before an incomplete batch is read from the source.
+        type: duration
+        default: "0"
+        validations: []
+      - name: sdk.batch.size
+        description: Maximum size of batch before it gets read from the source.
+        type: int
+        default: "0"
+        validations:
+          - type: greater-than
+            value: "-1"
+      - name: sdk.schema.context.enabled
+        description: |-
+          Specifies whether to use a schema context name. If set to false, no schema context name will
+          be used, and schemas will be saved with the subject name specified in the connector
+          (not safe because of name conflicts).
+        type: bool
+        default: "true"
+        validations: []
+      - name: sdk.schema.context.name
+        description: |-
+          Schema context name to be used. Used as a prefix for all schema subject names.
+          If empty, defaults to the connector ID.
+        type: string
+        default: ""
+        validations: []
+      - name: sdk.schema.extract.key.enabled
+        description: Whether to extract and encode the record key with a schema.
+        type: bool
+        default: "true"
+        validations: []
+      - name: sdk.schema.extract.key.subject
+        description: |-
+          The subject of the key schema. If the record metadata contains the field
+          "opencdc.collection" it is prepended to the subject name and separated
+          with a dot.
+        type: string
+        default: key
+        validations: []
+      - name: sdk.schema.extract.payload.enabled
+        description: Whether to extract and encode the record payload with a schema.
+        type: bool
+        default: "false"
+        validations: []
+      - name: sdk.schema.extract.payload.subject
+        description: |-
+          The subject of the payload schema. If the record metadata contains the
+          field "opencdc.collection" it is prepended to the subject name and
+          separated with a dot.
+        type: string
+        default: payload
+        validations: []
+      - name: sdk.schema.extract.type
+        description: The type of the payload schema.
+        type: string
+        default: avro
+        validations:
+          - type: inclusion
+            value: avro
   destination:
     parameters:
       - name: token
@@ -191,10 +171,9 @@
             value: ""
       - name: parentID
         description: ID of the Box directory to read/write files. Default is 0 for the root directory.
-        type: string
-        default: "0"
-        validations: []
->>>>>>> 675459bc
+        type: int
+        default: "0"
+        validations: []
       - name: sdk.batch.delay
         description: Maximum delay before an incomplete batch is written to the destination.
         type: duration
